--- conflicted
+++ resolved
@@ -51,10 +51,9 @@
   );
 }
 
-<<<<<<< HEAD
 export function leafDataToAddress(data: string): string {
   return "0x" + BigInt(data).toString(16).padStart(40, "0");
-=======
+
 // EIP-712 types for typed signature
 // Not ideal that we have to define it twice but types of libraries are annoying
 const DOMAIN = {
@@ -81,5 +80,4 @@
 export function eip712MsgHash(value: EIP712Value) {
   //@ts-ignore
   return _TypedDataEncoder.hash(DOMAIN, TYPES, value);
->>>>>>> b9b0be63
 }