import * as React from "react";
import { useMemo, useState } from "react";
import { useAccount, useSignTypedData } from "wagmi";
import { PointPreComputes } from "../types/zk";
import {
  leafDataToAddress,
  splitToRegisters,
  EIP712Value,
} from "../utils/utils";
import AnonPill, { NounSet, nounSetToDbType } from "./anonPill";
import { ethers } from "ethers";
import { getSigPublicSignals } from "../utils/wasmPrecompute/wasmPrecompute.web";
import { PublicSignatureData } from "../utils/wasmPrecompute/wasmPrecompute.common";
import { downloadZKey } from "../utils/zkp";
import localforage from "localforage";
import axios from "axios";
import { Textarea } from "./textarea";
import { toUtf8Bytes } from "ethers/lib/utils";
<<<<<<< HEAD
import { LeafPayload, PropGroupsPayload } from "../types/api";
import { useQuery } from "@tanstack/react-query";
=======
import { GroupPayload } from "../types/api";
import toast from "react-hot-toast";
>>>>>>> 1fd9e008

interface CommentWriterProps {
  propId: number;
}

interface SignaturePostProcessingContents {
  TPreComputes: PointPreComputes;
  s: bigint[];
  U: bigint[][];
}

interface MerkleTreeProofData {
  root: string;
  pathElements: string[];
  pathIndices: string[];
}

const domain = {
  name: "heyanoun-prop-150",
  version: "1",
  chainId: 1,
  verifyingContract: "0x0000000000000000000000000000000000000000",
} as const;

const types = {
  NounSignature: [
    { name: "propId", type: "string" },
    { name: "groupType", type: "string" },
    { name: "msgHash", type: "string" },
  ],
} as const;

const getPropGroups = async (propId: number) =>
  (
    await axios.get<PropGroupsPayload>("/api/getPropGroups", {
      params: { propId },
    })
  ).data;

const CommentWriter: React.FC<CommentWriterProps> = ({ propId }) => {
  const { address, connector, isConnected } = useAccount();

  const { isLoading: propGroupsLoading, data: propGroups } =
    useQuery<PropGroupsPayload>({
      queryKey: ["groups"],
      queryFn: () => getPropGroups(propId),
      retry: 1,
      enabled: true,
      staleTime: 1000,
    });

  const groupTypeToMerkleTreeProofData: { [key: string]: MerkleTreeProofData } =
    useMemo(() => {
      let ret: { [key: string]: MerkleTreeProofData } = {};
      if (propGroups) {
        for (const { root, leaves, type } of propGroups.groups) {
          const leaf = leaves.find(
            (el: LeafPayload) =>
              address &&
              leafDataToAddress(el.data).toLowerCase() === address.toLowerCase()
          );

          if (leaf) {
            ret[type] = {
              root,
              pathElements: leaf.path,
              pathIndices: leaf.indices,
            };
          }
        }

        return ret;
      } else {
        return {};
      }
    }, [propGroups, address]);

  const merkleTreeProofData = React.useRef<MerkleTreeProofData>();
  const [commentMsg, setCommentMsg] = React.useState<string>("");
  const [loadingText, setLoadingText] = React.useState<string | undefined>(
    undefined
  );
  const [successProofGen, setSuccessProofGen] = React.useState<
    boolean | undefined
  >(undefined);

  const [activeNounSet, setActiveNounSet] = useState<NounSet>(
    NounSet.SingleNoun
  );

  const { data, error, isLoading, signTypedData } = useSignTypedData({
    domain,
    types,
    value: {
      propId: `${propId}`,
      groupType: `${activeNounSet}`,
      msgHash: ethers.utils.keccak256(toUtf8Bytes(commentMsg)),
    } as const,
    async onSuccess(data, variables) {
      // Verify signature when sign message succeeds
      const { v, r, s } = ethers.utils.splitSignature(data);
      const isRYOdd = Number((BigInt(v) - BigInt(27)) % BigInt(2));

      const publicSigData = {
        r,
        isRYOdd,
        eip712Value: variables.value as EIP712Value,
      };
      const { TPreComputes, U } = await getSigPublicSignals(publicSigData);

      const signatureArtifacts: SignaturePostProcessingContents = {
        // @ts-ignore
        TPreComputes,
        U,
        s: splitToRegisters(s.substring(2)) as bigint[],
      };
      await generateProof(signatureArtifacts, publicSigData);
    },
  });

  const generateProof = React.useCallback(
    async (
      artifacts: SignaturePostProcessingContents,
      publicSigData: PublicSignatureData
    ) => {
      if (!merkleTreeProofData.current || !merkleTreeProofData.current.root) {
        toast.error("Error occurred generating proof, please try again", {
          position: "bottom-right",
        });
        console.error("Missing merkle tree data");
        return;
      }
      //TODO: add loading state or progress bar first time it downloads zkey
      await downloadZKey();

      const proofInputs = {
        ...artifacts,
        ...merkleTreeProofData.current,
        propId: propId.toString(),
        groupType: activeNounSet.toString(),
      };

      const zkeyDb = await localforage.getItem("setMembership_final.zkey");

      if (!zkeyDb) {
        throw new Error("zkey was not found in the database");
      }

      // @ts-ignore
      const zkeyRawData = new Uint8Array(zkeyDb);

      const zkeyFastFile = { type: "mem", data: zkeyRawData };
      const worker = new Worker("./worker.js");
      worker.postMessage([proofInputs, zkeyFastFile]);
      worker.onmessage = async function (e) {
        const { proof, publicSignals } = e.data;
        console.log("PROOF SUCCESSFULLY GENERATED: ", proof);

        if (!merkleTreeProofData.current) {
          throw new Error("Missing merkle tree data");
        } else {
          axios.post(
            "/api/submit",
            {
              proof,
              publicSignatureData: publicSigData,
              root: merkleTreeProofData.current.root,
              commentMsg,
            },
            {
              headers: {
                "Content-Type": "application/json",
              },
            }
          );
          toast.success("Proof submitted successfully!", {
            position: "bottom-right",
          });
          // TODO: post to IPFS or store in our db
          setSuccessProofGen(true);
          // TODO: add toast showing success
          setLoadingText(undefined);
        }
      };
    },
    [activeNounSet, commentMsg, propId]
  );

  const prepareProof = React.useCallback(async () => {
    try {
<<<<<<< HEAD
      merkleTreeProofData.current =
        groupTypeToMerkleTreeProofData[nounSetToDbType(activeNounSet)];
=======
      const merkleTreeData = (
        await axios.get<GroupPayload>("/api/getPropGroup", {
          params: {
            propId: propId,
            groupType: activeNounSet,
          },
        })
      ).data;
      console.log(merkleTreeData.leaves[0]);
      const leafData = merkleTreeData.leaves.find(
        (el) =>
          address &&
          leafDataToAddress(el.data).toLowerCase() === address.toLowerCase()
      );
      if (!address) {
        toast.error("Please connect your wallet before trying to post!", {
          position: "bottom-right",
        });
        return;
      } else if (!leafData) {
        toast.error(
          "Error generating proof, this address is not a member of this group!",
          {
            position: "bottom-right",
          }
        );
        return;
      }

      merkleTreeProofData.current = {
        root: merkleTreeData.root,
        pathElements: leafData.path,
        pathIndices: leafData.indices,
      };
>>>>>>> 1fd9e008

      // TODO: REMOVE THIS AFTER TESTING, generating dummy merkle tree to test proof generation works
      //       if you want to test non-noun holding addresses
      // const { pathElements, pathIndices, pathRoot } = await createMerkleTree(
      //   "0x926B47C42Ce6BC92242c080CF8fAFEd34a164017",
      //   [
      //     "0x926B47C42Ce6BC92242c080CF8fAFEd34a164017",
      //     "0x199D5ED7F45F4eE35960cF22EAde2076e95B253F",
      //   ]
      // );
      // const merkleTreeData = prepareMerkleRootProof(
      //   pathElements,
      //   pathIndices,
      //   pathRoot
      // );

      // triggers callback which will call generateProof when it's done
      signTypedData();
    } catch (ex: unknown) {
      console.error(ex);
      toast.error("Unexpected error occurred, please try again", {
        position: "bottom-right",
      });
    }
  }, [activeNounSet, groupTypeToMerkleTreeProofData, signTypedData]);

  return (
    <div className="max-w-xl mx-auto">
      {propGroupsLoading || groupTypeToMerkleTreeProofData === undefined ? (
        <div className="bg-gray-100 border border-gray-300 p-12 py-24 rounded-md flex justify-center text-gray-800">
          <p>loading props...</p>
        </div>
      ) : (
        <div>
          <div className="bg-white rounded-md shadow-sm border border-gray-200 overflow-clip">
            <div className="py-2 px-0">
              <Textarea
                value={commentMsg}
                placeholder="Add your comment..."
                onChangeHandler={(newVal) => setCommentMsg(newVal)}
              />
            </div>

            <div className="bg-gray-50 border-t border-gray-100 flex justify-end items-center p-3 space-x-2">
              <span className="text-base text-gray-800 font-semibold mr-2">
                Post As
              </span>
              {nounSetToDbType(NounSet.Nounder) in
                groupTypeToMerkleTreeProofData && (
                <div
                  onClick={() => {
                    setActiveNounSet(NounSet.Nounder);
                  }}
                >
                  <AnonPill
                    nounSet={NounSet.Nounder}
                    isActive={activeNounSet === NounSet.Nounder}
                  />
                </div>
              )}

              {nounSetToDbType(NounSet.SingleNoun) in
                groupTypeToMerkleTreeProofData && (
                <div
                  onClick={() => {
                    setActiveNounSet(NounSet.SingleNoun);
                  }}
                >
                  <AnonPill
                    nounSet={NounSet.SingleNoun}
                    isActive={activeNounSet === NounSet.SingleNoun}
                  />
                </div>
              )}

              {nounSetToDbType(NounSet.ManyNouns) in
                groupTypeToMerkleTreeProofData && (
                <div
                  onClick={() => {
                    setActiveNounSet(NounSet.ManyNouns);
                  }}
                >
                  <AnonPill
                    nounSet={NounSet.ManyNouns}
                    isActive={activeNounSet === NounSet.ManyNouns}
                  />
                </div>
              )}
            </div>
            <div></div>
          </div>
          <div className="flex justify-end">
            <button
              onClick={prepareProof}
              className="bg-black transition-all hover:bg-slate-900 hover:scale-105 active:scale-100 text-white font-semibold rounded-md px-4 py-2 mt-4"
            >
              Post Anonymously
            </button>
          </div>
        </div>
      )}
    </div>
  );
};

export default CommentWriter;<|MERGE_RESOLUTION|>--- conflicted
+++ resolved
@@ -16,13 +16,11 @@
 import axios from "axios";
 import { Textarea } from "./textarea";
 import { toUtf8Bytes } from "ethers/lib/utils";
-<<<<<<< HEAD
+
 import { LeafPayload, PropGroupsPayload } from "../types/api";
 import { useQuery } from "@tanstack/react-query";
-=======
-import { GroupPayload } from "../types/api";
+
 import toast from "react-hot-toast";
->>>>>>> 1fd9e008
 
 interface CommentWriterProps {
   propId: number;
@@ -213,45 +211,23 @@
 
   const prepareProof = React.useCallback(async () => {
     try {
-<<<<<<< HEAD
-      merkleTreeProofData.current =
-        groupTypeToMerkleTreeProofData[nounSetToDbType(activeNounSet)];
-=======
-      const merkleTreeData = (
-        await axios.get<GroupPayload>("/api/getPropGroup", {
-          params: {
-            propId: propId,
-            groupType: activeNounSet,
-          },
-        })
-      ).data;
-      console.log(merkleTreeData.leaves[0]);
-      const leafData = merkleTreeData.leaves.find(
-        (el) =>
-          address &&
-          leafDataToAddress(el.data).toLowerCase() === address.toLowerCase()
-      );
+    
       if (!address) {
         toast.error("Please connect your wallet before trying to post!", {
           position: "bottom-right",
         });
         return;
-      } else if (!leafData) {
-        toast.error(
-          "Error generating proof, this address is not a member of this group!",
-          {
-            position: "bottom-right",
-          }
-        );
+      } 
+
+      merkleTreeProofData.current =
+        groupTypeToMerkleTreeProofData[nounSetToDbType(activeNounSet)];
+      
+      if (!address) {
+        toast.error("Please connect your wallet before trying to post!", {
+          position: "bottom-right",
+        });
         return;
-      }
-
-      merkleTreeProofData.current = {
-        root: merkleTreeData.root,
-        pathElements: leafData.path,
-        pathIndices: leafData.indices,
-      };
->>>>>>> 1fd9e008
+      } 
 
       // TODO: REMOVE THIS AFTER TESTING, generating dummy merkle tree to test proof generation works
       //       if you want to test non-noun holding addresses
