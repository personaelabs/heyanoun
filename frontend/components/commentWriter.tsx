import * as React from "react";
import { useState } from "react";
import { useAccount, useSignTypedData } from "wagmi";
import { PointPreComputes } from "../types/zk";
<<<<<<< HEAD
import { splitToRegisters, EIP712Value } from "../utils/utils";
=======
import {
  leafDataToAddress,
  eip712MsgHash,
  splitToRegisters,
  EIP712Value,
} from "../utils/utils";
>>>>>>> b85c76cb
import AnonPill, { NounSet } from "./anonPill";
import { ethers } from "ethers";
import { getSigPublicSignals } from "../utils/wasmPrecompute/wasmPrecompute.web";
import { PublicSignatureData } from "../utils/wasmPrecompute/wasmPrecompute.common";
import { downloadZKey } from "../utils/zkp";
import localforage from "localforage";
import axios from "axios";
import { Textarea } from "./textarea";
import { toUtf8Bytes } from "ethers/lib/utils";
import { GroupPayload } from "../types/api";

interface CommentWriterProps {
  propId: number;
}

interface SignaturePostProcessingContents {
  TPreComputes: PointPreComputes;
  s: bigint[];
  U: bigint[][];
}

interface MerkleTreeProofData {
  root: string;
  pathElements: string[];
  pathIndices: string[];
}

const domain = {
  name: "heyanoun-prop-150",
  version: "1",
  chainId: 1,
  verifyingContract: "0x0000000000000000000000000000000000000000",
} as const;

const types = {
  NounSignature: [
    { name: "propId", type: "string" },
    { name: "groupType", type: "string" },
    { name: "msgHash", type: "string" },
  ],
} as const;

const CommentWriter: React.FC<CommentWriterProps> = ({ propId }) => {
  const { address, connector, isConnected } = useAccount();

  const merkleTreeProofData = React.useRef<MerkleTreeProofData>();
  const [commentMsg, setCommentMsg] = React.useState<string>("");
  const [loadingText, setLoadingText] = React.useState<string | undefined>(
    undefined
  );
  const [successProofGen, setSuccessProofGen] = React.useState<
    boolean | undefined
  >(undefined);

  const [activeNounSet, setActiveNounSet] = useState<NounSet>(
    NounSet.SingleNoun
  );

  const { data, error, isLoading, signTypedData } = useSignTypedData({
    domain,
    types,
    value: {
      propId: `${propId}`,
      groupType: `${activeNounSet}`,
      msgHash: ethers.utils.keccak256(toUtf8Bytes(commentMsg)),
    } as const,
    async onSuccess(data, variables) {
      // Verify signature when sign message succeeds
      const { v, r, s } = ethers.utils.splitSignature(data);
      const isRYOdd = Number((BigInt(v) - BigInt(27)) % BigInt(2));

      const publicSigData = {
        r,
        isRYOdd,
        eip712Value: variables.value as EIP712Value,
      };
      const { TPreComputes, U } = await getSigPublicSignals(publicSigData);

      const signatureArtifacts: SignaturePostProcessingContents = {
        // @ts-ignore
        TPreComputes,
        U,
        s: splitToRegisters(s.substring(2)) as bigint[],
      };
      await generateProof(signatureArtifacts, publicSigData);
    },
  });

  async function submitProof(
    proof: any,
    publicSignatureData: PublicSignatureData,
    root: string
  ) {
    axios.post(
      "/api/submit",
      { proof, publicSignatureData, root },
      {
        headers: {
          "Content-Type": "application/json",
        },
      }
    );
  }

  const generateProof = React.useCallback(
    async (
      artifacts: SignaturePostProcessingContents,
      publicSigData: PublicSignatureData
    ) => {
      if (!merkleTreeProofData.current || !merkleTreeProofData.current.root) {
        throw new Error("Missing merkle tree data");
      }
      //TODO: add loading state or progress bar first time it downloads zkey
      await downloadZKey();

      const proofInputs = {
        ...artifacts,
        ...merkleTreeProofData.current,
        propId: propId.toString(),
        groupType: activeNounSet.toString(),
      };

      const zkeyDb = await localforage.getItem("setMembership_final.zkey");

      if (!zkeyDb) {
        throw new Error("zkey was not found in the database");
      }

      // @ts-ignore
      const zkeyRawData = new Uint8Array(zkeyDb);

      const zkeyFastFile = { type: "mem", data: zkeyRawData };
      const worker = new Worker("./worker.js");
      worker.postMessage([proofInputs, zkeyFastFile]);
      worker.onmessage = async function (e) {
        const { proof, publicSignals } = e.data;
        console.log("PROOF SUCCESSFULLY GENERATED: ", proof);

        if (!merkleTreeProofData.current) {
          throw new Error("Missing merkle tree data");
        } else {
          await submitProof(
            proof,
            publicSigData,
            merkleTreeProofData.current.root
          );
          // TODO: post to IPFS or store in our db
          setSuccessProofGen(true);
          // TODO: add toast showing success
          setLoadingText(undefined);
        }
      };
    },
    [activeNounSet, propId]
  );

  const prepareProof = React.useCallback(async () => {
    try {
      const merkleTreeData = (
        await axios.get<GroupPayload>("/api/getPropGroup", {
          params: {
            propId: propId,
            groupType: activeNounSet,
          },
        })
      ).data;
      console.log(merkleTreeData.leaves[0]);
      const leafData = merkleTreeData.leaves.find(
        (el) =>
          address &&
          leafDataToAddress(el.data).toLowerCase() === address.toLowerCase()
      );
      if (!leafData) {
        throw new Error("Could not find user address in selected group");
      }

      merkleTreeProofData.current = {
        root: merkleTreeData.root,
        pathElements: leafData.path,
        pathIndices: leafData.indices,
      };

      // TODO: REMOVE THIS AFTER TESTING, generating dummy merkle tree to test proof generation works
      //       if you want to test non-noun holding addresses
      // const { pathElements, pathIndices, pathRoot } = await createMerkleTree(
      //   "0x926B47C42Ce6BC92242c080CF8fAFEd34a164017",
      //   [
      //     "0x926B47C42Ce6BC92242c080CF8fAFEd34a164017",
      //     "0x199D5ED7F45F4eE35960cF22EAde2076e95B253F",
      //   ]
      // );

      // const merkleTreeData = prepareMerkleRootProof(
      //   pathElements,
      //   pathIndices,
      //   pathRoot
      // );

      // merkleTreeProofData.current = {
      //   root: merkleTreeData.root,
      //   pathElements: merkleTreeData.pathElements,
      //   pathIndices: merkleTreeData.pathIndices,
      // };

      // triggers callback which will call generateProof when it's done
      signTypedData();
    } catch (ex: unknown) {
      // TODO: cleaner error handling
      throw ex;
    }
  }, [activeNounSet, address, propId, signTypedData]);

  return (
    <div className="max-w-xl mx-auto">
      <div className="bg-white rounded-md shadow-sm border border-gray-200 overflow-clip">
        <div className="py-2 px-0">
          <Textarea
            value={commentMsg}
            placeholder="Add your comment..."
            onChangeHandler={(newVal) => setCommentMsg(newVal)}
          />
        </div>
        <div className="bg-gray-50 border-t border-gray-100 flex justify-end items-center p-3 space-x-2">
          <span className="text-base text-gray-800 font-semibold mr-2">
            Post As
          </span>
          <div
            onClick={() => {
              setActiveNounSet(NounSet.Nounder);
            }}
          >
            <AnonPill
              nounSet={NounSet.Nounder}
              isActive={activeNounSet === NounSet.Nounder}
            />
          </div>
          <div
            onClick={() => {
              setActiveNounSet(NounSet.SingleNoun);
            }}
          >
            <AnonPill
              nounSet={NounSet.SingleNoun}
              isActive={activeNounSet === NounSet.SingleNoun}
            />
          </div>
          <div
            onClick={() => {
              setActiveNounSet(NounSet.ManyNouns);
            }}
          >
            <AnonPill
              nounSet={NounSet.ManyNouns}
              isActive={activeNounSet === NounSet.ManyNouns}
            />
          </div>
        </div>
        <div></div>
      </div>
      <div className="flex justify-end">
        <button
          onClick={prepareProof}
          className="bg-black transition-all hover:bg-slate-900 hover:scale-105 active:scale-100 text-white font-semibold rounded-md px-4 py-2 mt-4"
        >
          Post Anonymously
        </button>
      </div>
    </div>
  );
};

export default CommentWriter;<|MERGE_RESOLUTION|>--- conflicted
+++ resolved
@@ -2,16 +2,12 @@
 import { useState } from "react";
 import { useAccount, useSignTypedData } from "wagmi";
 import { PointPreComputes } from "../types/zk";
-<<<<<<< HEAD
-import { splitToRegisters, EIP712Value } from "../utils/utils";
-=======
 import {
   leafDataToAddress,
   eip712MsgHash,
   splitToRegisters,
   EIP712Value,
 } from "../utils/utils";
->>>>>>> b85c76cb
 import AnonPill, { NounSet } from "./anonPill";
 import { ethers } from "ethers";
 import { getSigPublicSignals } from "../utils/wasmPrecompute/wasmPrecompute.web";
