--- conflicted
+++ resolved
@@ -29,7 +29,6 @@
   propId,
   description,
 }) => {
-<<<<<<< HEAD
   let completeButtonRef = useRef(null);
 
   const { isLoading, data } = useQuery<PropCommentsPayload>({
@@ -43,8 +42,6 @@
   // const startVal = description.indexOf("\n\n") + 2;
   // const cleanedDescription = description.slice(startVal);
 
-=======
->>>>>>> bf08a5bb
   return (
     <Dialog open={isOpen} onClose={handleClose} className="relative z-50">
       {/* The backdrop, rendered as a fixed sibling to the panel container */}
