--- conflicted
+++ resolved
@@ -8,12 +8,9 @@
 import { getSigPublicSignals } from "../utils/wasmPrecompute";
 import { PointPreComputes } from "../types/zk";
 import {
-<<<<<<< HEAD
   leafDataToAddress,
-=======
   eip712MsgHash,
   EIP712Value,
->>>>>>> b9b0be63
   prepareMerkleRootProof,
   splitToRegisters,
 } from "../utils/utils";
@@ -82,27 +79,26 @@
     async onSuccess(data, variables) {
       // Verify signature when sign message succeeds
       const { v, r, s } = ethers.utils.splitSignature(data);
-<<<<<<< HEAD
       const isRYOdd = Number((BigInt(v) - BigInt(27)) % BigInt(2));
-=======
-      const isYOdd = (BigInt(v) - BigInt(27)) % BigInt(2);
-      const rPoint = ec.keyFromPublic(
-        ec.curve.pointFromX(new BN(r.substring(2), 16), isYOdd).encode("hex"),
-        "hex"
-      );
-      // Get the group element: -(m * r^−1 * G)
-      const rInv = new BN(r.substring(2), 16).invm(SECP256K1_N);
-
-      // w = -(r^-1 * msg)
-      const w = rInv
-        .mul(
-          new BN(eip712MsgHash(variables.value as EIP712Value).substring(2), 16)
-        )
-        .neg()
-        .umod(SECP256K1_N);
-      // U = -(w * G) = -(r^-1 * msg * G)
-      const U = ec.curve.g.mul(w);
->>>>>>> b9b0be63
+
+      // TODO: copy relevant pieces into getSigPublicSignals
+//      const isYOdd = (BigInt(v) - BigInt(27)) % BigInt(2);
+//      const rPoint = ec.keyFromPublic(
+//        ec.curve.pointFromX(new BN(r.substring(2), 16), isYOdd).encode("hex"),
+//        "hex"
+//      );
+//      // Get the group element: -(m * r^−1 * G)
+//      const rInv = new BN(r.substring(2), 16).invm(SECP256K1_N);
+
+//      // w = -(r^-1 * msg)
+//      const w = rInv
+//        .mul(
+//          new BN(eip712MsgHash(variables.value as EIP712Value).substring(2), 16)
+//        )
+//        .neg()
+//        .umod(SECP256K1_N);
+//      // U = -(w * G) = -(r^-1 * msg * G)
+//      const U = ec.curve.g.mul(w);
 
       const { TPreComputes, U } = await getSigPublicSignals({
         r,
